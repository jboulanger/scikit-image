import math

import numpy as np
<<<<<<< HEAD

=======
from .._shared import utils
>>>>>>> 394aab0d
from .._shared.filters import gaussian
from .._shared.utils import convert_to_float
from ._warps import resize


def _smooth(image, sigma, mode, cval, channel_axis):
    """Return image with each channel smoothed by the Gaussian filter."""
    smoothed = np.empty_like(image)

    # apply Gaussian filter to all channels independently
    if channel_axis is not None:
        # can rely on gaussian to insert a 0 entry at channel_axis
        channel_axis = channel_axis % image.ndim
        sigma = (sigma,) * (image.ndim - 1)
    else:
        channel_axis = None
    gaussian(
        image,
        sigma=sigma,
        out=smoothed,
        mode=mode,
        cval=cval,
        channel_axis=channel_axis,
    )
    return smoothed


def _check_factor(factor):
    if factor <= 1:
        raise ValueError('scale factor must be greater than 1')


def pyramid_reduce(
    image,
    downscale=2,
    sigma=None,
    order=1,
    mode='reflect',
    cval=0,
    preserve_range=False,
    *,
    channel_axis=None,
):
    """Smooth and then downsample image.

    Parameters
    ----------
    image : ndarray
        Input image.
    downscale : float, optional
        Downscale factor.
    sigma : float, optional
        Sigma for Gaussian filter. Default is `2 * downscale / 6.0` which
        corresponds to a filter mask twice the size of the scale factor that
        covers more than 99% of the Gaussian distribution.
    order : int, optional
        Order of splines used in interpolation of downsampling. See
        `skimage.transform.warp` for detail.
    mode : {'reflect', 'constant', 'edge', 'symmetric', 'wrap'}, optional
        The mode parameter determines how the array borders are handled, where
        cval is the value when mode is equal to 'constant'.
    cval : float, optional
        Value to fill past edges of input if mode is 'constant'.
    preserve_range : bool, optional
        Whether to keep the original range of values. Otherwise, the input
        image is converted according to the conventions of `img_as_float`.
        Also see https://scikit-image.org/docs/dev/user_guide/data_types.html
    channel_axis : int or None, optional
        If None, the image is assumed to be a grayscale (single channel) image.
        Otherwise, this parameter indicates which axis of the array corresponds
        to channels.

        .. versionadded:: 0.19
           ``channel_axis`` was added in 0.19.

    Returns
    -------
    out : array
        Smoothed and downsampled float image.

    References
    ----------
    .. [1] http://persci.mit.edu/pub_pdfs/pyramid83.pdf

    """
    _check_factor(downscale)

    image = convert_to_float(image, preserve_range)
    if channel_axis is not None:
        channel_axis = channel_axis % image.ndim
        out_shape = tuple(
            math.ceil(d / float(downscale)) if ax != channel_axis else d
            for ax, d in enumerate(image.shape)
        )
    else:
        out_shape = tuple(math.ceil(d / float(downscale)) for d in image.shape)

    if sigma is None:
        # automatically determine sigma which covers > 99% of distribution
        sigma = 2 * downscale / 6.0

    smoothed = _smooth(image, sigma, mode, cval, channel_axis)
    out = resize(
        smoothed, out_shape, order=order, mode=mode, cval=cval, anti_aliasing=False
    )

    return out


def pyramid_expand(
    image,
    upscale=2,
    sigma=None,
    order=1,
    mode='reflect',
    cval=0,
    preserve_range=False,
    *,
    channel_axis=None,
):
    """Upsample and then smooth image.

    Parameters
    ----------
    image : ndarray
        Input image.
    upscale : float, optional
        Upscale factor.
    sigma : float, optional
        Sigma for Gaussian filter. Default is `2 * upscale / 6.0` which
        corresponds to a filter mask twice the size of the scale factor that
        covers more than 99% of the Gaussian distribution.
    order : int, optional
        Order of splines used in interpolation of upsampling. See
        `skimage.transform.warp` for detail.
    mode : {'reflect', 'constant', 'edge', 'symmetric', 'wrap'}, optional
        The mode parameter determines how the array borders are handled, where
        cval is the value when mode is equal to 'constant'.
    cval : float, optional
        Value to fill past edges of input if mode is 'constant'.
    preserve_range : bool, optional
        Whether to keep the original range of values. Otherwise, the input
        image is converted according to the conventions of `img_as_float`.
        Also see https://scikit-image.org/docs/dev/user_guide/data_types.html
    channel_axis : int or None, optional
        If None, the image is assumed to be a grayscale (single channel) image.
        Otherwise, this parameter indicates which axis of the array corresponds
        to channels.

        .. versionadded:: 0.19
           ``channel_axis`` was added in 0.19.

    Returns
    -------
    out : array
        Upsampled and smoothed float image.

    References
    ----------
    .. [1] http://persci.mit.edu/pub_pdfs/pyramid83.pdf

    """
    _check_factor(upscale)
    image = convert_to_float(image, preserve_range)
    if channel_axis is not None:
        channel_axis = channel_axis % image.ndim
        out_shape = tuple(
            math.ceil(upscale * d) if ax != channel_axis else d
            for ax, d in enumerate(image.shape)
        )
    else:
        out_shape = tuple(math.ceil(upscale * d) for d in image.shape)

    if sigma is None:
        # automatically determine sigma which covers > 99% of distribution
        sigma = 2 * upscale / 6.0

    resized = resize(
        image, out_shape, order=order, mode=mode, cval=cval, anti_aliasing=False
    )
    out = _smooth(resized, sigma, mode, cval, channel_axis)

    return out


def pyramid_gaussian(
    image,
    max_layer=-1,
    downscale=2,
    sigma=None,
    order=1,
    mode='reflect',
    cval=0,
    preserve_range=False,
    *,
    channel_axis=None,
):
    """Yield images of the Gaussian pyramid formed by the input image.

    Recursively applies the `pyramid_reduce` function to the image, and yields
    the downscaled images.

    Note that the first image of the pyramid will be the original, unscaled
    image. The total number of images is `max_layer + 1`. In case all layers
    are computed, the last image is either a one-pixel image or the image where
    the reduction does not change its shape.

    Parameters
    ----------
    image : ndarray
        Input image.
    max_layer : int, optional
        Number of layers for the pyramid. 0th layer is the original image.
        Default is -1 which builds all possible layers.
    downscale : float, optional
        Downscale factor.
    sigma : float, optional
        Sigma for Gaussian filter. Default is `2 * downscale / 6.0` which
        corresponds to a filter mask twice the size of the scale factor that
        covers more than 99% of the Gaussian distribution.
    order : int, optional
        Order of splines used in interpolation of downsampling. See
        `skimage.transform.warp` for detail.
    mode : {'reflect', 'constant', 'edge', 'symmetric', 'wrap'}, optional
        The mode parameter determines how the array borders are handled, where
        cval is the value when mode is equal to 'constant'.
    cval : float, optional
        Value to fill past edges of input if mode is 'constant'.
    preserve_range : bool, optional
        Whether to keep the original range of values. Otherwise, the input
        image is converted according to the conventions of `img_as_float`.
        Also see https://scikit-image.org/docs/dev/user_guide/data_types.html
    channel_axis : int or None, optional
        If None, the image is assumed to be a grayscale (single channel) image.
        Otherwise, this parameter indicates which axis of the array corresponds
        to channels.

        .. versionadded:: 0.19
           ``channel_axis`` was added in 0.19.

    Returns
    -------
    pyramid : generator
        Generator yielding pyramid layers as float images.

    References
    ----------
    .. [1] http://persci.mit.edu/pub_pdfs/pyramid83.pdf

    """
    _check_factor(downscale)

    # cast to float for consistent data type in pyramid
    image = convert_to_float(image, preserve_range)

    layer = 0
    current_shape = image.shape

    prev_layer_image = image
    yield image

    # build downsampled images until max_layer is reached or downscale process
    # does not change image size
    while layer != max_layer:
        layer += 1

        layer_image = pyramid_reduce(
            prev_layer_image,
            downscale,
            sigma,
            order,
            mode,
            cval,
            channel_axis=channel_axis,
        )

        prev_shape = current_shape
        prev_layer_image = layer_image
        current_shape = layer_image.shape

        # no change to previous pyramid layer
        if current_shape == prev_shape:
            break

        yield layer_image


def pyramid_laplacian(
    image,
    max_layer=-1,
    downscale=2,
    sigma=None,
    order=1,
    mode='reflect',
    cval=0,
    preserve_range=False,
    *,
    channel_axis=None,
):
    """Yield images of the laplacian pyramid formed by the input image.

    Each layer contains the difference between the downsampled and the
    downsampled, smoothed image::

        layer = resize(prev_layer) - smooth(resize(prev_layer))

    Note that the first image of the pyramid will be the difference between the
    original, unscaled image and its smoothed version. The total number of
    images is `max_layer + 1`. In case all layers are computed, the last image
    is either a one-pixel image or the image where the reduction does not
    change its shape.

    Parameters
    ----------
    image : ndarray
        Input image.
    max_layer : int, optional
        Number of layers for the pyramid. 0th layer is the original image.
        Default is -1 which builds all possible layers.
    downscale : float, optional
        Downscale factor.
    sigma : float, optional
        Sigma for Gaussian filter. Default is `2 * downscale / 6.0` which
        corresponds to a filter mask twice the size of the scale factor that
        covers more than 99% of the Gaussian distribution.
    order : int, optional
        Order of splines used in interpolation of downsampling. See
        `skimage.transform.warp` for detail.
    mode : {'reflect', 'constant', 'edge', 'symmetric', 'wrap'}, optional
        The mode parameter determines how the array borders are handled, where
        cval is the value when mode is equal to 'constant'.
    cval : float, optional
        Value to fill past edges of input if mode is 'constant'.
    preserve_range : bool, optional
        Whether to keep the original range of values. Otherwise, the input
        image is converted according to the conventions of `img_as_float`.
        Also see https://scikit-image.org/docs/dev/user_guide/data_types.html
    channel_axis : int or None, optional
        If None, the image is assumed to be a grayscale (single channel) image.
        Otherwise, this parameter indicates which axis of the array corresponds
        to channels.

        .. versionadded:: 0.19
           ``channel_axis`` was added in 0.19.

    Returns
    -------
    pyramid : generator
        Generator yielding pyramid layers as float images.

    References
    ----------
    .. [1] http://persci.mit.edu/pub_pdfs/pyramid83.pdf
    .. [2] http://sepwww.stanford.edu/data/media/public/sep/morgan/texturematch/paper_html/node3.html

    """
    _check_factor(downscale)

    # cast to float for consistent data type in pyramid
    image = convert_to_float(image, preserve_range)

    if sigma is None:
        # automatically determine sigma which covers > 99% of distribution
        sigma = 2 * downscale / 6.0

    current_shape = image.shape

    smoothed_image = _smooth(image, sigma, mode, cval, channel_axis)
    yield image - smoothed_image

    if channel_axis is not None:
        channel_axis = channel_axis % image.ndim
        shape_without_channels = list(current_shape)
        shape_without_channels.pop(channel_axis)
        shape_without_channels = tuple(shape_without_channels)
    else:
        shape_without_channels = current_shape

    # build downsampled images until max_layer is reached or downscale process
    # does not change image size
    if max_layer == -1:
        max_layer = math.ceil(math.log(max(shape_without_channels), downscale))

    for layer in range(max_layer):
        if channel_axis is not None:
            out_shape = tuple(
                math.ceil(d / float(downscale)) if ax != channel_axis else d
                for ax, d in enumerate(current_shape)
            )
        else:
            out_shape = tuple(math.ceil(d / float(downscale)) for d in current_shape)

        resized_image = resize(
            smoothed_image,
            out_shape,
            order=order,
            mode=mode,
            cval=cval,
            anti_aliasing=False,
        )
        smoothed_image = _smooth(resized_image, sigma, mode, cval, channel_axis)
        current_shape = resized_image.shape

        yield resized_image - smoothed_image<|MERGE_RESOLUTION|>--- conflicted
+++ resolved
@@ -1,11 +1,7 @@
 import math
 
 import numpy as np
-<<<<<<< HEAD
-
-=======
-from .._shared import utils
->>>>>>> 394aab0d
+
 from .._shared.filters import gaussian
 from .._shared.utils import convert_to_float
 from ._warps import resize
@@ -35,7 +31,7 @@
 
 def _check_factor(factor):
     if factor <= 1:
-        raise ValueError('scale factor must be greater than 1')
+        raise ValueError("scale factor must be greater than 1")
 
 
 def pyramid_reduce(
@@ -43,7 +39,7 @@
     downscale=2,
     sigma=None,
     order=1,
-    mode='reflect',
+    mode="reflect",
     cval=0,
     preserve_range=False,
     *,
@@ -120,7 +116,7 @@
     upscale=2,
     sigma=None,
     order=1,
-    mode='reflect',
+    mode="reflect",
     cval=0,
     preserve_range=False,
     *,
@@ -197,7 +193,7 @@
     downscale=2,
     sigma=None,
     order=1,
-    mode='reflect',
+    mode="reflect",
     cval=0,
     preserve_range=False,
     *,
@@ -299,7 +295,7 @@
     downscale=2,
     sigma=None,
     order=1,
-    mode='reflect',
+    mode="reflect",
     cval=0,
     preserve_range=False,
     *,
