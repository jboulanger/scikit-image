--- conflicted
+++ resolved
@@ -17,7 +17,7 @@
     dimensionality = int(np.round(d))  # round to prevent approx errors
     if d != dimensionality:
         raise ValueError(
-            'Invalid number of elements for ' f'linearized matrix: {nparam}'
+            "Invalid number of elements for " f"linearized matrix: {nparam}"
         )
     matrix = np.eye(dimensionality + 1)
     matrix[:-1, :] = np.reshape(v, (dimensionality, dimensionality + 1))
@@ -319,8 +319,8 @@
         self.params = matrix
         if dimensionality != 2:
             raise NotImplementedError(
-                f'{self.__class__} is only implemented for 2D coordinates '
-                '(i.e. 3D transformation matrices).'
+                f"{self.__class__} is only implemented for 2D coordinates "
+                "(i.e. 3D transformation matrices)."
             )
 
     def __call__(self, coords):
@@ -378,9 +378,9 @@
         src = np.asarray(src)
         dst = np.asarray(dst)
         if src.shape != dst.shape:
-            raise ValueError('src and dst shapes must be identical.')
+            raise ValueError("src and dst shapes must be identical.")
         if src.shape[0] < 8:
-            raise ValueError('src.shape[0] must be equal or larger than 8.')
+            raise ValueError("src.shape[0] must be equal or larger than 8.")
 
         # Center and normalize image points for better numerical stability.
         try:
@@ -788,12 +788,7 @@
             return False
 
         # params: a0, a1, a2, b0, b1, b2, c0, c1
-<<<<<<< HEAD
         A = np.zeros((n * d, (d + 1) ** 2))
-=======
-        A = np.zeros((n * d, (d+1) ** 2))
-
->>>>>>> 394aab0d
         # fill the A matrix with the appropriate block matrices; see docstring
         # for 2D example — this can be generalised to more blocks in the 3D and
         # higher-dimensional cases.
@@ -856,8 +851,8 @@
 
     def __nice__(self):
         """common 'paramstr' used by __str__ and __repr__"""
-        npstring = np.array2string(self.params, separator=', ')
-        paramstr = 'matrix=\n' + textwrap.indent(npstring, '    ')
+        npstring = np.array2string(self.params, separator=", ")
+        paramstr = "matrix=\n" + textwrap.indent(npstring, "    ")
         return paramstr
 
     def __repr__(self):
@@ -865,19 +860,14 @@
         paramstr = self.__nice__()
         classname = self.__class__.__name__
         classstr = classname
-        return f'<{classstr}({paramstr}) at {hex(id(self))}>'
+        return f"<{classstr}({paramstr}) at {hex(id(self))}>"
 
     def __str__(self):
         """Add standard str formatting around a __nice__ string"""
         paramstr = self.__nice__()
         classname = self.__class__.__name__
         classstr = classname
-        return f'<{classstr}({paramstr})>'
-
-    @property
-    def dimensionality(self):
-        """The dimensionality of the transformation."""
-        return self.params.shape[0] - 1
+        return f"<{classstr}({paramstr})>"
 
     @property
     def dimensionality(self):
@@ -1015,7 +1005,7 @@
                 " the implicit parameters at the same time."
             )
         if params and dimensionality > 2:
-            raise ValueError('Parameter input is only supported in 2D.')
+            raise ValueError("Parameter input is only supported in 2D.")
         elif matrix is not None:
             matrix = np.asarray(matrix)
             if matrix.ndim != 2 or matrix.shape[0] != matrix.shape[1]:
@@ -1070,7 +1060,7 @@
     def rotation(self):
         if self.dimensionality != 2:
             raise NotImplementedError(
-                'The rotation property is only implemented for 2D transforms.'
+                "The rotation property is only implemented for 2D transforms."
             )
         return math.atan2(self.params[1, 0], self.params[0, 0])
 
@@ -1078,7 +1068,7 @@
     def shear(self):
         if self.dimensionality != 2:
             raise NotImplementedError(
-                'The shear property is only implemented for 2D transforms.'
+                "The shear property is only implemented for 2D transforms."
             )
         beta = math.atan2(-self.params[0, 1], self.params[1, 1])
         return beta - self.rotation
@@ -1336,14 +1326,14 @@
                     rotation = np.zeros(3)
                 else:
                     raise ValueError(
-                        'Parameters cannot be specified for dimension '
-                        f'{dimensionality} transforms'
+                        "Parameters cannot be specified for dimension "
+                        f"{dimensionality} transforms"
                     )
             else:
                 if not np.isscalar(rotation) and len(rotation) != 3:
                     raise ValueError(
-                        'Parameters cannot be specified for dimension '
-                        f'{dimensionality} transforms'
+                        "Parameters cannot be specified for dimension "
+                        f"{dimensionality} transforms"
                     )
             if translation is None:
                 translation = (0,) * dimensionality
@@ -1401,7 +1391,7 @@
             return self.params[:3, :3]
         else:
             raise NotImplementedError(
-                'Rotation only implemented for 2D and 3D transforms.'
+                "Rotation only implemented for 2D and 3D transforms."
             )
 
     @property
@@ -1476,7 +1466,7 @@
                 dimensionality = matrix.shape[0] - 1
         if params:
             if dimensionality not in (2, 3):
-                raise ValueError('Parameters only supported for 2D and 3D.')
+                raise ValueError("Parameters only supported for 2D and 3D.")
             matrix = np.eye(dimensionality + 1, dtype=float)
             if scale is None:
                 scale = 1
@@ -1534,7 +1524,7 @@
         elif self.dimensionality == 3:
             return np.cbrt(np.linalg.det(self.params))
         else:
-            raise NotImplementedError('Scale is only implemented for 2D and 3D.')
+            raise NotImplementedError("Scale is only implemented for 2D and 3D.")
 
 
 class PolynomialTransform(_GeometricTransform):
@@ -1562,7 +1552,7 @@
     def __init__(self, params=None, *, dimensionality=2):
         if dimensionality != 2:
             raise NotImplementedError(
-                'Polynomial transforms are only implemented for 2D.'
+                "Polynomial transforms are only implemented for 2D."
             )
         if params is None:
             # default to transformation which preserves original coordinates
@@ -1705,22 +1695,22 @@
     @property
     def inverse(self):
         raise NotImplementedError(
-            'There is no explicit way to do the inverse polynomial '
-            'transformation. Instead, estimate the inverse transformation '
-            'parameters by exchanging source and destination coordinates,'
-            'then apply the forward transformation.'
+            "There is no explicit way to do the inverse polynomial "
+            "transformation. Instead, estimate the inverse transformation "
+            "parameters by exchanging source and destination coordinates,"
+            "then apply the forward transformation."
         )
 
 
 TRANSFORMS = {
-    'euclidean': EuclideanTransform,
-    'similarity': SimilarityTransform,
-    'affine': AffineTransform,
-    'piecewise-affine': PiecewiseAffineTransform,
-    'projective': ProjectiveTransform,
-    'fundamental': FundamentalMatrixTransform,
-    'essential': EssentialMatrixTransform,
-    'polynomial': PolynomialTransform,
+    "euclidean": EuclideanTransform,
+    "similarity": SimilarityTransform,
+    "affine": AffineTransform,
+    "piecewise-affine": PiecewiseAffineTransform,
+    "projective": ProjectiveTransform,
+    "fundamental": FundamentalMatrixTransform,
+    "essential": EssentialMatrixTransform,
+    "polynomial": PolynomialTransform,
 }
 
 
@@ -1788,7 +1778,7 @@
     """
     ttype = ttype.lower()
     if ttype not in TRANSFORMS:
-        raise ValueError(f'the transformation type \'{ttype}\' is not implemented')
+        raise ValueError(f"the transformation type '{ttype}' is not implemented")
 
     tform = TRANSFORMS[ttype](dimensionality=src.shape[1])
     tform.estimate(src, dst, *args, **kwargs)
