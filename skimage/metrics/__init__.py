from ._adapted_rand_error import adapted_rand_error
from ._variation_of_information import variation_of_information
from ._contingency_table import contingency_table
from .simple_metrics import (mean_squared_error,
                             normalized_root_mse,
                             peak_signal_noise_ratio,
                             normalized_mutual_information)
from ._structural_similarity import structural_similarity
from .set_metrics import hausdorff_distance

__all__ = ['adapted_rand_error',
           'variation_of_information',
           'contingency_table',
           'mean_squared_error',
           'normalized_root_mse',
           'peak_signal_noise_ratio',
           'structural_similarity',
<<<<<<< HEAD
           'normalized_mutual_information',
=======
           'hausdorff_distance'
>>>>>>> 0862e563
           ]<|MERGE_RESOLUTION|>--- conflicted
+++ resolved
@@ -15,9 +15,6 @@
            'normalized_root_mse',
            'peak_signal_noise_ratio',
            'structural_similarity',
-<<<<<<< HEAD
            'normalized_mutual_information',
-=======
            'hausdorff_distance'
->>>>>>> 0862e563
            ]