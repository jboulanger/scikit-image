from ._find_contours import find_contours
from ._marching_cubes_lewiner import marching_cubes_lewiner
from ._marching_cubes_classic import (marching_cubes_classic,
                                      mesh_surface_area)
<<<<<<< HEAD
from ._regionprops import regionprops, perimeter
from .simple_metrics import (compare_mse, compare_nrmse,
                             compare_psnr, compare_nmi)
=======
from ._regionprops import regionprops, perimeter, regionprops_table
from .simple_metrics import compare_mse, compare_nrmse, compare_psnr
>>>>>>> bdbfa6c1
from ._structural_similarity import compare_ssim
from ._polygon import approximate_polygon, subdivide_polygon
from .pnpoly import points_in_poly, grid_points_in_poly
from ._moments import (moments, moments_central, moments_coords,
                       moments_coords_central, moments_normalized, centroid,
                       moments_hu, inertia_tensor, inertia_tensor_eigvals)
from .profile import profile_line
from .fit import LineModelND, CircleModel, EllipseModel, ransac
from .block import block_reduce
from ._label import label
from .entropy import shannon_entropy


__all__ = ['find_contours',
           'regionprops',
           'regionprops_table',
           'perimeter',
           'approximate_polygon',
           'subdivide_polygon',
           'LineModelND',
           'CircleModel',
           'EllipseModel',
           'ransac',
           'block_reduce',
           'moments',
           'moments_central',
           'moments_coords',
           'moments_coords_central',
           'moments_normalized',
           'moments_hu',
           'inertia_tensor',
           'inertia_tensor_eigvals',
           'marching_cubes_lewiner',
           'marching_cubes_classic',
           'mesh_surface_area',
           'profile_line',
           'label',
           'points_in_poly',
           'grid_points_in_poly',
           'compare_ssim',
           'compare_mse',
           'compare_nrmse',
           'compare_nmi',
           'compare_psnr',
           'shannon_entropy',
]<|MERGE_RESOLUTION|>--- conflicted
+++ resolved
@@ -2,14 +2,9 @@
 from ._marching_cubes_lewiner import marching_cubes_lewiner
 from ._marching_cubes_classic import (marching_cubes_classic,
                                       mesh_surface_area)
-<<<<<<< HEAD
-from ._regionprops import regionprops, perimeter
+from ._regionprops import regionprops, perimeter, regionprops_table
 from .simple_metrics import (compare_mse, compare_nrmse,
                              compare_psnr, compare_nmi)
-=======
-from ._regionprops import regionprops, perimeter, regionprops_table
-from .simple_metrics import compare_mse, compare_nrmse, compare_psnr
->>>>>>> bdbfa6c1
 from ._structural_similarity import compare_ssim
 from ._polygon import approximate_polygon, subdivide_polygon
 from .pnpoly import points_in_poly, grid_points_in_poly
